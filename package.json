{
<<<<<<< HEAD
  "name": "vite-plugin-inject-commands",
  "version": "1.0.15",
=======
  "name": "@cahlien/vite-plugin-inject-commands",
  "version": "1.0.12",
>>>>>>> 3943b657
  "description": "A module to run executables and shell commands during the Vite lifecycle.",
  "main": "src/index.js",
  "type": "module",
  "devDependencies": {},
  "scripts": {
    "test": "echo \"Error: no test specified\" && exit 1"
  },
  "repository": {
    "type": "git",
    "url": "git+https://github.com/Cahlien/vite-plugin-inject-commands.git"
  },
  "author": "Matthew Crowell",
  "license": "ISC",
  "bugs": {
    "url": "https://github.com/Cahlien/vite-plugin-inject-commands/issues"
  },
  "homepage": "https://github.com/Cahlien/vite-plugin-inject-commands#readme"
}<|MERGE_RESOLUTION|>--- conflicted
+++ resolved
@@ -1,11 +1,6 @@
 {
-<<<<<<< HEAD
-  "name": "vite-plugin-inject-commands",
+  "name": "@cahlien/vite-plugin-inject-commands",
   "version": "1.0.15",
-=======
-  "name": "@cahlien/vite-plugin-inject-commands",
-  "version": "1.0.12",
->>>>>>> 3943b657
   "description": "A module to run executables and shell commands during the Vite lifecycle.",
   "main": "src/index.js",
   "type": "module",
